# The parent line must be the first non-comment line in the file 
# This line defines the product name and version
parent	larsim	v06_29_02
defaultqual	e14
#
fcldir  product_dir job
fwdir   product_dir G4
#
product         version
<<<<<<< HEAD
larevt		v06_15_06
marley		v0_9_5d
=======
larevt		v06_15_05
marley		v1_0_0
>>>>>>> eefcfc25
larsoft_data    v1_02_00

cetbuildtools	v5_14_00	-	only_for_build
end_product_list

  
# e14  - with gcc 6.3.0 and -std=c++14
qualifier	larevt	 	marley		larsoft_data	notes
e14:debug	e14:debug	e14:debug	-nq-	
e14:opt		e14:opt		e14:opt		-nq-	
e14:prof	e14:prof	e14:prof	-nq-	
end_qualifier_list

# Preserve tabs and formatting in emacs and vi / vim:

### Local Variables:
### tab-width: 8
### End:<|MERGE_RESOLUTION|>--- conflicted
+++ resolved
@@ -7,13 +7,8 @@
 fwdir   product_dir G4
 #
 product         version
-<<<<<<< HEAD
 larevt		v06_15_06
-marley		v0_9_5d
-=======
-larevt		v06_15_05
 marley		v1_0_0
->>>>>>> eefcfc25
 larsoft_data    v1_02_00
 
 cetbuildtools	v5_14_00	-	only_for_build
